/*
 * Copyright 2018 Xiaomi, Inc.
 *
 * Licensed under the Apache License, Version 2.0 (the "License");
 * you may not use this file except in compliance with the License.
 * You may obtain a copy of the License at
 *
 *     http://www.apache.org/licenses/LICENSE-2.0
 *
 * Unless required by applicable law or agreed to in writing, software
 * distributed under the License is distributed on an "AS IS" BASIS,
 * WITHOUT WARRANTIES OR CONDITIONS OF ANY KIND, either express or implied.
 * See the License for the specific language governing permissions and
 * limitations under the License.
 */

package common

import (
	"bufio"
	"bytes"
	"encoding/json"
	"flag"
	"fmt"
	"io"
	"io/ioutil"
	"os"
	"path/filepath"
	"regexp"
	"runtime"
	"strings"

	"gopkg.in/yaml.v2"
)

var (
	// BlackList 黑名单中的SQL不会被评审
	BlackList []string
	// PrintConfig -print-config
	PrintConfig bool
	// PrintVersion -print-config
	PrintVersion bool
	// CheckConfig -check-config
	CheckConfig bool
	// 防止 readCmdFlags 函数重入
	hasParsed bool
)

// Configuration 配置文件定义结构体
type Configuration struct {
	// +++++++++++++++测试环境+++++++++++++++++
	OnlineDSN               *Dsn   `yaml:"online-dsn"`                // 线上环境数据库配置
	TestDSN                 *Dsn   `yaml:"test-dsn"`                  // 测试环境数据库配置
	AllowOnlineAsTest       bool   `yaml:"allow-online-as-test"`      // 允许 Online 环境也可以当作 Test 环境
	DropTestTemporary       bool   `yaml:"drop-test-temporary"`       // 是否清理Test环境产生的临时库表
	CleanupTestDatabase     bool   `yaml:"cleanup-test-database"`     // 清理残余的测试数据库（程序异常退出或未开启drop-test-temporary）  issue #48
	OnlySyntaxCheck         bool   `yaml:"only-syntax-check"`         // 只做语法检查不输出优化建议
	SamplingStatisticTarget int    `yaml:"sampling-statistic-target"` // 数据采样因子，对应 PostgreSQL 的 default_statistics_target
	Sampling                bool   `yaml:"sampling"`                  // 数据采样开关
	SamplingCondition       string `yaml:"sampling-condition"`        // 指定采样条件，如：WHERE xxx LIMIT xxx;
	Profiling               bool   `yaml:"profiling"`                 // 在开启数据采样的情况下，在测试环境执行进行profile
	Trace                   bool   `yaml:"trace"`                     // 在开启数据采样的情况下，在测试环境执行进行Trace
	Explain                 bool   `yaml:"explain"`                   // Explain开关
	Delimiter               string `yaml:"delimiter"`                 // SQL分隔符

	// +++++++++++++++日志相关+++++++++++++++++
	// 日志级别，这里使用了 beego 的 log 包
	// [0:Emergency, 1:Alert, 2:Critical, 3:Error, 4:Warning, 5:Notice, 6:Informational, 7:Debug]
	LogLevel int `yaml:"log-level"`
	// 日志输出位置，默认日志输出到控制台
	// 目前只支持['console', 'file']两种形式，如非console形式这里需要指定文件的路径，可以是相对路径
	LogOutput string `yaml:"log-output"`
	// 优化建议输出格式，目前支持: json, text, markdown格式，如指定其他格式会给 pretty.Println 的输出
	ReportType string `yaml:"report-type"`
	// 当 ReportType 为 html 格式时使用的 css 风格，如不指定会提供一个默认风格。CSS可 以是本地文件，也可以是一个URL
	ReportCSS string `yaml:"report-css"`
	// 当 ReportType 为 html 格式时使用的 javascript 脚本，如不指定默认会加载SQL pretty 使用的 javascript。像CSS一样可以是本地文件，也可以是一个URL
	ReportJavascript string `yaml:"report-javascript"`
	// 当ReportType 为 html 格式时，HTML 的 title
	ReportTitle string `yaml:"report-title"`
	// blackfriday markdown2html config
	MarkdownExtensions int `yaml:"markdown-extensions"` // markdown 转 html 支持的扩展包, 参考blackfriday
	MarkdownHTMLFlags  int `yaml:"markdown-html-flags"` // markdown 转 html 支持的 flag, 参考blackfriday, default 0

	// ++++++++++++++优化建议相关++++++++++++++
	IgnoreRules          []string `yaml:"ignore-rules"`              // 忽略的优化建议规则
	RewriteRules         []string `yaml:"rewrite-rules"`             // 生效的重写规则
	BlackList            string   `yaml:"blacklist"`                 // blacklist 中的 SQL 不会被评审，可以是指纹，也可以是正则
	MaxJoinTableCount    int      `yaml:"max-join-table-count"`      // 单条 SQL 中 JOIN 表的最大数量
	MaxGroupByColsCount  int      `yaml:"max-group-by-cols-count"`   // 单条 SQL 中 GroupBy 包含列的最大数量
	MaxDistinctCount     int      `yaml:"max-distinct-count"`        // 单条 SQL 中 Distinct 的最大数量
	MaxIdxColsCount      int      `yaml:"max-index-cols-count"`      // 复合索引中包含列的最大数量
	MaxTextColsCount     int      `yaml:"max-text-cols-count"`       // 表中含有的 text/blob 列的最大数量
	MaxTotalRows         int64    `yaml:"max-total-rows"`            // 计算散粒度时，当数据行数大于 MaxTotalRows 即开启数据库保护模式，散粒度返回结果可信度下降
	MaxQueryCost         int64    `yaml:"max-query-cost"`            // last_query_cost 超过该值时将给予警告
	SpaghettiQueryLength int      `yaml:"spaghetti-query-length"`    // SQL最大长度警告，超过该长度会给警告
	AllowDropIndex       bool     `yaml:"allow-drop-index"`          // 允许输出删除重复索引的建议
	MaxInCount           int      `yaml:"max-in-count"`              // IN()最大数量
	MaxIdxBytesPerColumn int      `yaml:"max-index-bytes-percolumn"` // 索引中单列最大字节数，默认767
	MaxIdxBytes          int      `yaml:"max-index-bytes"`           // 索引总长度限制，默认3072
<<<<<<< HEAD
	TableAllowCharsets   []string `yaml:"table-allow-charsets"`      // TableName 允许使用的 DEFAULT CHARSET
	TableAllowEngines    []string `yaml:"table-allow-engines"`       // TableName 允许使用的 Engine
=======
	AllowCharsets        []string `yaml:"allow-charsets"`            // 允许使用的 DEFAULT CHARSET
	AllowCollates        []string `yaml:"allow-collates"`            // 允许使用的 COLLATE
	AllowEngines         []string `yaml:"allow-engines"`             // 允许使用的存储引擎
>>>>>>> 0f3893c5
	MaxIdxCount          int      `yaml:"max-index-count"`           // 单张表允许最多索引数
	MaxColCount          int      `yaml:"max-column-count"`          // 单张表允许最大列数
	MaxValueCount        int      `yaml:"max-value-count"`           // INSERT/REPLACE 单次允许批量写入的行数
	IdxPrefix            string   `yaml:"index-prefix"`              // 普通索引建议使用的前缀
	UkPrefix             string   `yaml:"unique-key-prefix"`         // 唯一键建议使用的前缀
	MaxSubqueryDepth     int      `yaml:"max-subquery-depth"`        // 子查询最大尝试
	MaxVarcharLength     int      `yaml:"max-varchar-length"`        // varchar最大长度
	ColumnNotAllowType   []string `yaml:"column-not-allow-type"`     // 字段不允许使用的数据类型
	MinCardinality       float64  `yaml:"min-cardinality"`           // 添加索引散粒度阈值，范围 0~100

	// ++++++++++++++EXPLAIN检查项+++++++++++++
	ExplainSQLReportType   string   `yaml:"explain-sql-report-type"`  // EXPLAIN markdown 格式输出 SQL 样式，支持 sample, fingerprint, pretty 等
	ExplainType            string   `yaml:"explain-type"`             // EXPLAIN方式 [traditional, extended, partitions]
	ExplainFormat          string   `yaml:"explain-format"`           // FORMAT=[json, traditional]
	ExplainWarnSelectType  []string `yaml:"explain-warn-select-type"` // 哪些 select_type 不建议使用
	ExplainWarnAccessType  []string `yaml:"explain-warn-access-type"` // 哪些 access type 不建议使用
	ExplainMaxKeyLength    int      `yaml:"explain-max-keys"`         // 最大 key_len
	ExplainMinPossibleKeys int      `yaml:"explain-min-keys"`         // 最小 possible_keys 警告
	ExplainMaxRows         int      `yaml:"explain-max-rows"`         // 最大扫描行数警告
	ExplainWarnExtra       []string `yaml:"explain-warn-extra"`       // 哪些 extra 信息会给警告
	ExplainMaxFiltered     float64  `yaml:"explain-max-filtered"`     // filtered 大于该配置给出警告
	ExplainWarnScalability []string `yaml:"explain-warn-scalability"` // 复杂度警告名单
	ShowWarnings           bool     `yaml:"show-warnings"`            // explain extended with show warnings
	ShowLastQueryCost      bool     `yaml:"show-last-query-cost"`     // switch with show status like 'last_query_cost'
	// ++++++++++++++其他配置项+++++++++++++++
	Query              string `yaml:"query"`                 // 需要进行调优的SQL
	ListHeuristicRules bool   `yaml:"list-heuristic-rules"`  // 打印支持的评审规则列表
	ListRewriteRules   bool   `yaml:"list-rewrite-rules"`    // 打印重写规则
	ListTestSqls       bool   `yaml:"list-test-sqls"`        // 打印测试case用于测试
	ListReportTypes    bool   `yaml:"list-report-types"`     // 打印支持的报告输出类型
	Verbose            bool   `yaml:"verbose"`               // verbose模式，会多输出一些信息
	DryRun             bool   `yaml:"dry-run"`               // 是否在预演环境执行
	MaxPrettySQLLength int    `yaml:"max-pretty-sql-length"` // 超出该长度的SQL会转换成指纹输出
}

// Config 默认设置
var Config = &Configuration{
	OnlineDSN: &Dsn{
		Net:     "tcp",
		Schema:  "information_schema",
		Charset: "utf8mb4",
		Disable: true,
		Version: 99999,
	},
	TestDSN: &Dsn{
		Net:     "tcp",
		Schema:  "information_schema",
		Charset: "utf8mb4",
		Disable: true,
		Version: 99999,
	},
	AllowOnlineAsTest:       false,
	DropTestTemporary:       true,
	CleanupTestDatabase:     false,
	DryRun:                  true,
	OnlySyntaxCheck:         false,
	SamplingStatisticTarget: 100,
	Sampling:                false,
	Profiling:               false,
	Trace:                   false,
	Explain:                 true,
	Delimiter:               ";",
	MinCardinality:          0,

	MaxJoinTableCount:    5,
	MaxGroupByColsCount:  5,
	MaxDistinctCount:     5,
	MaxIdxColsCount:      5,
	MaxTextColsCount:     2,
	MaxIdxBytesPerColumn: 767,
	MaxIdxBytes:          3072,
	MaxTotalRows:         9999999,
	MaxQueryCost:         9999,
	SpaghettiQueryLength: 2048,
	AllowDropIndex:       false,
	LogLevel:             3,
	LogOutput:            "soar.log",
	ReportType:           "markdown",
	ReportCSS:            "",
	ReportJavascript:     "",
	ReportTitle:          "SQL优化分析报告",
	BlackList:            "",
	AllowCharsets:        []string{"utf8", "utf8mb4"},
	AllowCollates:        []string{},
	AllowEngines:         []string{"innodb"},
	MaxIdxCount:          10,
	MaxColCount:          40,
	MaxValueCount:        100,
	MaxInCount:           10,
	IdxPrefix:            "idx_",
	UkPrefix:             "uk_",
	MaxSubqueryDepth:     5,
	MaxVarcharLength:     1024,
	ColumnNotAllowType:   []string{"boolean"},

	MarkdownExtensions: 94,
	MarkdownHTMLFlags:  0,

	ExplainSQLReportType:   "pretty",
	ExplainType:            "extended",
	ExplainFormat:          "traditional",
	ExplainWarnSelectType:  []string{""},
	ExplainWarnAccessType:  []string{"ALL"},
	ExplainMaxKeyLength:    3,
	ExplainMinPossibleKeys: 0,
	ExplainMaxRows:         10000,
	ExplainWarnExtra:       []string{"Using temporary", "Using filesort"},
	ExplainMaxFiltered:     100.0,
	ExplainWarnScalability: []string{"O(n)"},
	ShowWarnings:           false,
	ShowLastQueryCost:      false,

	IgnoreRules: []string{
		"COL.011",
	},
	RewriteRules: []string{
		"delimiter",
		"orderbynull",
		"groupbyconst",
		"dmlorderby",
		"having",
		"star2columns",
		"insertcolumns",
		"distinctstar",
	},

	ListHeuristicRules: false,
	ListRewriteRules:   false,
	ListTestSqls:       false,
	ListReportTypes:    false,
	MaxPrettySQLLength: 1024,
}

// Dsn Data source name
type Dsn struct {
	Net    string `yaml:"net"`
	Addr   string `yaml:"addr"`
	Schema string `yaml:"schema"`

	// 数据库用户名和密码可以通过系统环境变量的形式赋值
	User     string `yaml:"user"`
	Password string `yaml:"password"`
	Charset  string `yaml:"charset"`
	Disable  bool   `yaml:"disable"`

	Timeout      int `yaml:"timeout"`
	ReadTimeout  int `yaml:"read-timeout"`
	WriteTimeout int `yaml:"write-timeout"`

	Version int `yaml:"-"` // 版本自动检查，不可配置
}

// 解析命令行DSN输入
func parseDSN(odbc string, d *Dsn) *Dsn {
	var addr, user, password, schema, charset string
	if odbc == FormatDSN(d) {
		return d
	}

	if d != nil {
		// 原来有个判断，后来判断条件被删除了就导致第一次addr无论如何都会被修改。所以这边先注释掉
		// addr = d.Addr
		user = d.User
		password = d.Password
		schema = d.Schema
		charset = d.Charset
	}

	// 设置为空表示禁用环境
	odbc = strings.TrimSpace(odbc)
	if odbc == "" {
		return &Dsn{Disable: true}
	}

	var userInfo, hostInfo, query string

	// DSN 格式匹配
	if res := regexp.MustCompile(`^(.*)@(.*?)/(.*?)($|\?)(.*)`).FindStringSubmatch(odbc); len(res) > 5 {
		// userInfo@hostInfo/database
		userInfo = res[1]
		hostInfo = res[2]
		schema = res[3]
		query = res[5]
	} else if res := regexp.MustCompile(`^(.*)/(.*?)($|\?)(.*)`).FindStringSubmatch(odbc); len(res) > 4 {
		// hostInfo/database
		hostInfo = res[1]
		schema = res[2]
		query = res[4]
	} else if res := regexp.MustCompile(`^(.*)@(.*?)($|\?)(.*)`).FindStringSubmatch(odbc); len(res) > 4 {
		// userInfo@hostInfo
		userInfo = res[1]
		hostInfo = res[2]
		query = res[4]
	} else {
		// hostInfo
		hostInfo = odbc
	}

	// 解析用户信息
	if userInfo != "" {
		user = strings.Split(userInfo, ":")[0]
		// 防止密码中含有与用户名相同的字符, 所以用正则替换, 剩下的就是密码
		password = strings.TrimLeft(regexp.MustCompile("^"+user).ReplaceAllString(userInfo, ""), ":")
	}

	// 解析主机信息
	host := strings.Split(hostInfo, ":")[0]
	port := strings.TrimLeft(strings.Replace(hostInfo, host, "", 1), ":")
	if host == "" {
		host = "127.0.0.1"
	}
	if port == "" {
		port = "3306"
	}
	addr = host + ":" + port

	// 解析查询字符串
	if query != "" {
		params := strings.Split(query, "&")
		for _, f := range params {
			attr := strings.Split(f, "=")
			if len(attr) > 1 {
				arg := strings.TrimSpace(attr[0])
				val := strings.TrimSpace(attr[1])
				switch arg {
				case "charset":
					charset = val
				default:
				}
			}
		}
	}

	// 默认用information_schema库
	if schema == "" {
		schema = "information_schema"
	}

	// 默认utf8mb4使用字符集
	if charset == "" {
		charset = "utf8mb4"
	}

	dsn := &Dsn{
		Addr:     addr,
		User:     user,
		Password: password,
		Schema:   schema,
		Charset:  charset,
		Disable:  false,
		Version:  999,
	}
	return dsn
}

// FormatDSN 格式化打印DSN
func FormatDSN(env *Dsn) string {
	if env == nil || env.Disable {
		return ""
	}
	// username:password@ip:port/schema?charset=xxx
	return fmt.Sprintf("%s:%s@%s/%s?charset=%s", env.User, env.Password, env.Addr, env.Schema, env.Charset)
}

// SoarVersion soar version information
func SoarVersion() {
	fmt.Println("Version:", Version)
	fmt.Println("Branch:", Branch)
	fmt.Println("Compile:", Compile)
	fmt.Println("GitDirty:", GitDirty)
}

// 因为vitess sqlparser 使用了 glog 中也会使用 flag，为了不让用户困扰我们单独写一个 usage
func usage() {
	regPwd := regexp.MustCompile(`:.*@`)
	vitessHelp := []string{
		"-alsologtostderr",
		"log to standard error as well as files",
		"-log_backtrace_at value",
		"when logging hits line file:N, emit a stack trace",
		"-log_dir string",
		"If non-empty, write log files in this directory",
		"-logtostderr",
		"log to standard error instead of files",
		"-sql-max-length-errors int",
		"truncate queries in error logs to the given length (default unlimited)",
		"-sql-max-length-ui int",
		"truncate queries in debug UIs to the given length (default 512) (default 512)",
		"-stderrthreshold value",
		"logs at or above this threshold go to stderr",
		"-v value",
		"log level for V logs",
		"-vmodule value",
		"comma-separated list of pattern=N settings for file-filtered logging",
	}

	// io redirect
	restoreStdout := os.Stdout
	restoreStderr := os.Stderr
	stdin, stdout, _ := os.Pipe()
	os.Stderr = stdout
	os.Stdout = stdout

	flag.PrintDefaults()

	// copy the output in a separate goroutine so printing can't block indefinitely
	outC := make(chan string)
	go func() {
		var buf bytes.Buffer
		_, err := io.Copy(&buf, stdin)
		if err != nil {
			fmt.Println(err.Error())
		}
		outC <- buf.String()
	}()

	// back to normal state
	stdout.Close()
	os.Stdout = restoreStdout // restoring the real stderr
	os.Stderr = restoreStderr

	fmt.Printf("Usage of %s:\n", os.Args[0])
	// reading our temp stdout
	out := <-outC
	for _, line := range strings.Split(out, "\n") {
		found := false
		for _, ignore := range vitessHelp {
			if strings.TrimSpace(line) == strings.TrimSpace(ignore) {
				found = true
			}
			if regPwd.MatchString(line) && !Config.Verbose {
				line = regPwd.ReplaceAllString(line, ":********@")
			}
		}
		if !found {
			fmt.Println(line)
		}
	}
}

// PrintConfiguration for `-print-config` flag
func PrintConfiguration() {
	// 打印配置的时候密码不显示
	if !Config.Verbose {
		Config.OnlineDSN.Password = "********"
		Config.TestDSN.Password = "********"
	}
	data, _ := yaml.Marshal(Config)
	fmt.Print(string(data))
}

// 加载配置文件
func (conf *Configuration) readConfigFile(path string) error {
	configFile, err := os.Open(path)
	if err != nil {
		Log.Warning("readConfigFile(%s) os.Open failed: %v", path, err)
		return err
	}
	defer configFile.Close()

	content, err := ioutil.ReadAll(configFile)
	if err != nil {
		Log.Warning("readConfigFile(%s) ioutil.ReadAll failed: %v", path, err)
		return err
	}

	err = yaml.Unmarshal(content, Config)
	if err != nil {
		Log.Warning("readConfigFile(%s) yaml.Unmarshal failed: %v", path, err)
		return err
	}
	return nil
}

// 从命令行参数读配置
func readCmdFlags() error {
	if hasParsed {
		Log.Debug("Skip read cmd flags.")
		return nil
	}

	_ = flag.String("config", "", "Config file path")
	// +++++++++++++++测试环境+++++++++++++++++
	onlineDSN := flag.String("online-dsn", FormatDSN(Config.OnlineDSN), "OnlineDSN, 线上环境数据库配置, username:password@ip:port/schema")
	testDSN := flag.String("test-dsn", FormatDSN(Config.TestDSN), "TestDSN, 测试环境数据库配置, username:password@ip:port/schema")
	allowOnlineAsTest := flag.Bool("allow-online-as-test", Config.AllowOnlineAsTest, "AllowOnlineAsTest, 允许线上环境也可以当作测试环境")
	dropTestTemporary := flag.Bool("drop-test-temporary", Config.DropTestTemporary, "DropTestTemporary, 是否清理测试环境产生的临时库表")
	cleanupTestDatabase := flag.Bool("cleanup-test-database", Config.CleanupTestDatabase, "单次运行清理历史1小时前残余的测试库。")
	onlySyntaxCheck := flag.Bool("only-syntax-check", Config.OnlySyntaxCheck, "OnlySyntaxCheck, 只做语法检查不输出优化建议")
	profiling := flag.Bool("profiling", Config.Profiling, "Profiling, 开启数据采样的情况下在测试环境执行Profile")
	trace := flag.Bool("trace", Config.Trace, "Trace, 开启数据采样的情况下在测试环境执行Trace")
	explain := flag.Bool("explain", Config.Explain, "Explain, 是否开启Explain执行计划分析")
	sampling := flag.Bool("sampling", Config.Sampling, "Sampling, 数据采样开关")
	samplingStatisticTarget := flag.Int("sampling-statistic-target", Config.SamplingStatisticTarget, "SamplingStatisticTarget, 数据采样因子，对应 PostgreSQL 的 default_statistics_target")
	samplingCondition := flag.String("sampling-condition", Config.SamplingCondition, "SamplingCondition, 数据采样条件，如： WHERE xxx LIMIT xxx")
	delimiter := flag.String("delimiter", Config.Delimiter, "Delimiter, SQL分隔符")
	minCardinality := flag.Float64("min-cardinality", Config.MinCardinality, "MinCardinality，索引列散粒度最低阈值，散粒度低于该值的列不添加索引，建议范围0.0 ~ 100.0")
	// +++++++++++++++日志相关+++++++++++++++++
	logLevel := flag.Int("log-level", Config.LogLevel, "LogLevel, 日志级别, [0:Emergency, 1:Alert, 2:Critical, 3:Error, 4:Warning, 5:Notice, 6:Informational, 7:Debug]")
	logOutput := flag.String("log-output", Config.LogOutput, "LogOutput, 日志输出位置")
	reportType := flag.String("report-type", Config.ReportType, "ReportType, 优化建议输出格式，目前支持: json, text, markdown, html等")
	reportCSS := flag.String("report-css", Config.ReportCSS, "ReportCSS, 当 ReportType 为 html 格式时使用的 css 风格，如不指定会提供一个默认风格。CSS可以是本地文件，也可以是一个URL")
	reportJavascript := flag.String("report-javascript", Config.ReportJavascript, "ReportJavascript, 当 ReportType 为 html 格式时使用的javascript脚本，如不指定默认会加载SQL pretty 使用的 javascript。像CSS一样可以是本地文件，也可以是一个URL")
	reportTitle := flag.String("report-title", Config.ReportTitle, "ReportTitle, 当 ReportType 为 html 格式时，HTML 的 title")
	// +++++++++++++++markdown+++++++++++++++++
	markdownExtensions := flag.Int("markdown-extensions", Config.MarkdownExtensions, "MarkdownExtensions, markdown 转 html支持的扩展包, 参考blackfriday")
	markdownHTMLFlags := flag.Int("markdown-html-flags", Config.MarkdownHTMLFlags, "MarkdownHTMLFlags, markdown 转 html 支持的 flag, 参考blackfriday")
	// ++++++++++++++优化建议相关++++++++++++++
	ignoreRules := flag.String("ignore-rules", strings.Join(Config.IgnoreRules, ","), "IgnoreRules, 忽略的优化建议规则")
	rewriteRules := flag.String("rewrite-rules", strings.Join(Config.RewriteRules, ","), "RewriteRules, 生效的重写规则")
	blackList := flag.String("blacklist", Config.BlackList, "指定 blacklist 配置文件的位置，文件中的 SQL 不会被评审。一行一条SQL，可以是指纹，也可以是正则")
	maxJoinTableCount := flag.Int("max-join-table-count", Config.MaxJoinTableCount, "MaxJoinTableCount, 单条 SQL 中 JOIN 表的最大数量")
	maxGroupByColsCount := flag.Int("max-group-by-cols-count", Config.MaxGroupByColsCount, "MaxGroupByColsCount, 单条 SQL 中 GroupBy 包含列的最大数量")
	maxDistinctCount := flag.Int("max-distinct-count", Config.MaxDistinctCount, "MaxDistinctCount, 单条 SQL 中 Distinct 的最大数量")
	maxIdxColsCount := flag.Int("max-index-cols-count", Config.MaxIdxColsCount, "MaxIdxColsCount, 复合索引中包含列的最大数量")
	maxTextColsCount := flag.Int("max-text-cols-count", Config.MaxTextColsCount, "MaxTextColsCount, 表中含有的 text/blob 列的最大数量")
	maxTotalRows := flag.Int64("max-total-rows", Config.MaxTotalRows, "MaxTotalRows, 计算散粒度时，当数据行数大于MaxTotalRows即开启数据库保护模式，不计算散粒度")
	maxQueryCost := flag.Int64("max-query-cost", Config.MaxQueryCost, "MaxQueryCost, last_query_cost 超过该值时将给予警告")
	spaghettiQueryLength := flag.Int("spaghetti-query-length", Config.SpaghettiQueryLength, "SpaghettiQueryLength, SQL最大长度警告，超过该长度会给警告")
	allowDropIdx := flag.Bool("allow-drop-index", Config.AllowDropIndex, "AllowDropIndex, 允许输出删除重复索引的建议")
	maxInCount := flag.Int("max-in-count", Config.MaxInCount, "MaxInCount, IN()最大数量")
	maxIdxBytesPerColumn := flag.Int("max-index-bytes-percolumn", Config.MaxIdxBytesPerColumn, "MaxIdxBytesPerColumn, 索引中单列最大字节数")
	maxIdxBytes := flag.Int("max-index-bytes", Config.MaxIdxBytes, "MaxIdxBytes, 索引总长度限制")
	allowCharsets := flag.String("allow-charsets", strings.ToLower(strings.Join(Config.AllowCharsets, ",")), "AllowCharsets")
	allowCollates := flag.String("allow-collates", strings.ToLower(strings.Join(Config.AllowCollates, ",")), "AllowCollates")
	allowEngines := flag.String("allow-engines", strings.ToLower(strings.Join(Config.AllowEngines, ",")), "AllowEngines")
	maxIdxCount := flag.Int("max-index-count", Config.MaxIdxCount, "MaxIdxCount, 单表最大索引个数")
	maxColCount := flag.Int("max-column-count", Config.MaxColCount, "MaxColCount, 单表允许的最大列数")
	maxValueCount := flag.Int("max-value-count", Config.MaxValueCount, "MaxValueCount, INSERT/REPLACE 单次批量写入允许的行数")
	idxPrefix := flag.String("index-prefix", Config.IdxPrefix, "IdxPrefix")
	ukPrefix := flag.String("unique-key-prefix", Config.UkPrefix, "UkPrefix")
	maxSubqueryDepth := flag.Int("max-subquery-depth", Config.MaxSubqueryDepth, "MaxSubqueryDepth")
	maxVarcharLength := flag.Int("max-varchar-length", Config.MaxVarcharLength, "MaxVarcharLength")
	columnNotAllowType := flag.String("column-not-allow-type", strings.Join(Config.ColumnNotAllowType, ","), "ColumnNotAllowType")
	// ++++++++++++++EXPLAIN检查项+++++++++++++
	explainSQLReportType := flag.String("explain-sql-report-type", strings.ToLower(Config.ExplainSQLReportType), "ExplainSQLReportType [pretty, sample, fingerprint]")
	explainType := flag.String("explain-type", strings.ToLower(Config.ExplainType), "ExplainType [extended, partitions, traditional]")
	explainFormat := flag.String("explain-format", strings.ToLower(Config.ExplainFormat), "ExplainFormat [json, traditional]")
	explainWarnSelectType := flag.String("explain-warn-select-type", strings.Join(Config.ExplainWarnSelectType, ","), "ExplainWarnSelectType, 哪些select_type不建议使用")
	explainWarnAccessType := flag.String("explain-warn-access-type", strings.Join(Config.ExplainWarnAccessType, ","), "ExplainWarnAccessType, 哪些access type不建议使用")
	explainMaxKeyLength := flag.Int("explain-max-keys", Config.ExplainMaxKeyLength, "ExplainMaxKeyLength, 最大key_len")
	explainMinPossibleKeys := flag.Int("explain-min-keys", Config.ExplainMinPossibleKeys, "ExplainMinPossibleKeys, 最小possible_keys警告")
	explainMaxRows := flag.Int("explain-max-rows", Config.ExplainMaxRows, "ExplainMaxRows, 最大扫描行数警告")
	explainWarnExtra := flag.String("explain-warn-extra", strings.Join(Config.ExplainWarnExtra, ","), "ExplainWarnExtra, 哪些extra信息会给警告")
	explainMaxFiltered := flag.Float64("explain-max-filtered", Config.ExplainMaxFiltered, "ExplainMaxFiltered, filtered大于该配置给出警告")
	explainWarnScalability := flag.String("explain-warn-scalability", strings.Join(Config.ExplainWarnScalability, ","), "ExplainWarnScalability, 复杂度警告名单, 支持O(n),O(log n),O(1),O(?)")
	showWarnings := flag.Bool("show-warnings", Config.ShowWarnings, "ShowWarnings")
	showLastQueryCost := flag.Bool("show-last-query-cost", Config.ShowLastQueryCost, "ShowLastQueryCost")
	// +++++++++++++++++其他+++++++++++++++++++
	printConfig := flag.Bool("print-config", false, "Print configs")
	checkConfig := flag.Bool("check-config", false, "Check configs")
	printVersion := flag.Bool("version", false, "Print version info")
	query := flag.String("query", Config.Query, "待评审的 SQL 或 SQL 文件，如 SQL 中包含特殊字符建议使用文件名。")
	listHeuristicRules := flag.Bool("list-heuristic-rules", Config.ListHeuristicRules, "ListHeuristicRules, 打印支持的评审规则列表")
	listRewriteRules := flag.Bool("list-rewrite-rules", Config.ListRewriteRules, "ListRewriteRules, 打印支持的重写规则列表")
	listTestSQLs := flag.Bool("list-test-sqls", Config.ListTestSqls, "ListTestSqls, 打印测试case用于测试")
	listReportTypes := flag.Bool("list-report-types", Config.ListReportTypes, "ListReportTypes, 打印支持的报告输出类型")
	verbose := flag.Bool("verbose", Config.Verbose, "Verbose")
	dryrun := flag.Bool("dry-run", Config.DryRun, "是否在预演环境执行")
	maxPrettySQLLength := flag.Int("max-pretty-sql-length", Config.MaxPrettySQLLength, "MaxPrettySQLLength, 超出该长度的SQL会转换成指纹输出")
	// 一个不存在 log-level，用于更新 usage。
	// 因为 vitess 里面也用了 flag，这些 vitess 的参数我们不需要关注
	if !Config.Verbose && runtime.GOOS != "windows" {
		flag.Usage = usage
	}
	flag.Parse()

	Config.OnlineDSN = parseDSN(*onlineDSN, Config.OnlineDSN)
	Config.TestDSN = parseDSN(*testDSN, Config.TestDSN)
	Config.AllowOnlineAsTest = *allowOnlineAsTest
	Config.DropTestTemporary = *dropTestTemporary
	Config.CleanupTestDatabase = *cleanupTestDatabase
	Config.OnlySyntaxCheck = *onlySyntaxCheck
	Config.Profiling = *profiling
	Config.Trace = *trace
	Config.Explain = *explain
	Config.Sampling = *sampling
	Config.SamplingStatisticTarget = *samplingStatisticTarget
<<<<<<< HEAD
	Config.SamplingCondition = *samplingCondition

=======
	Config.ConnTimeOut = *connTimeOut
	Config.QueryTimeOut = *queryTimeOut
>>>>>>> 0f3893c5
	Config.LogLevel = *logLevel

	if filepath.IsAbs(*logOutput) || *logOutput == "" {
		Config.LogOutput = *logOutput
	} else {
		Config.LogOutput = filepath.Join(BaseDir, *logOutput)
	}

	Config.ReportType = strings.ToLower(*reportType)
	Config.ReportCSS = *reportCSS
	Config.ReportJavascript = *reportJavascript
	Config.ReportTitle = *reportTitle
	Config.MarkdownExtensions = *markdownExtensions
	Config.MarkdownHTMLFlags = *markdownHTMLFlags
	Config.IgnoreRules = strings.Split(*ignoreRules, ",")
	Config.RewriteRules = strings.Split(*rewriteRules, ",")
	*blackList = strings.TrimSpace(*blackList)
	Config.MinCardinality = *minCardinality

	if filepath.IsAbs(*blackList) || *blackList == "" {
		Config.BlackList = *blackList
	} else {
		Config.BlackList = filepath.Join(BaseDir, *blackList)
	}

	Config.MaxJoinTableCount = *maxJoinTableCount
	Config.MaxGroupByColsCount = *maxGroupByColsCount
	Config.MaxDistinctCount = *maxDistinctCount

	if *maxIdxColsCount < 16 {
		Config.MaxIdxColsCount = *maxIdxColsCount
	} else {
		Config.MaxIdxColsCount = 16
	}

	Config.MaxTextColsCount = *maxTextColsCount
	Config.MaxIdxBytesPerColumn = *maxIdxBytesPerColumn
	Config.MaxIdxBytes = *maxIdxBytes
	if *allowCharsets != "" {
		Config.AllowCharsets = strings.Split(strings.ToLower(*allowCharsets), ",")
	}
	if *allowCollates != "" {
		Config.AllowCollates = strings.Split(strings.ToLower(*allowCollates), ",")
	}
	if *allowEngines != "" {
		Config.AllowEngines = strings.Split(strings.ToLower(*allowEngines), ",")
	}
	Config.MaxIdxCount = *maxIdxCount
	Config.MaxColCount = *maxColCount
	Config.MaxValueCount = *maxValueCount
	Config.IdxPrefix = *idxPrefix
	Config.UkPrefix = *ukPrefix
	Config.MaxSubqueryDepth = *maxSubqueryDepth
	Config.MaxTotalRows = *maxTotalRows
	Config.MaxQueryCost = *maxQueryCost
	Config.AllowDropIndex = *allowDropIdx
	Config.MaxInCount = *maxInCount
	Config.SpaghettiQueryLength = *spaghettiQueryLength
	Config.Query = *query
	Config.Delimiter = *delimiter

	Config.ExplainSQLReportType = strings.ToLower(*explainSQLReportType)
	Config.ExplainType = strings.ToLower(*explainType)
	Config.ExplainFormat = strings.ToLower(*explainFormat)
	Config.ExplainWarnSelectType = strings.Split(*explainWarnSelectType, ",")
	Config.ExplainWarnAccessType = strings.Split(*explainWarnAccessType, ",")
	Config.ExplainMaxKeyLength = *explainMaxKeyLength
	Config.ExplainMinPossibleKeys = *explainMinPossibleKeys
	Config.ExplainMaxRows = *explainMaxRows
	Config.ExplainWarnExtra = strings.Split(*explainWarnExtra, ",")
	Config.ExplainMaxFiltered = *explainMaxFiltered
	Config.ExplainWarnScalability = strings.Split(*explainWarnScalability, ",")
	Config.ShowWarnings = *showWarnings
	Config.ShowLastQueryCost = *showLastQueryCost
	Config.ListHeuristicRules = *listHeuristicRules
	Config.ListRewriteRules = *listRewriteRules
	Config.ListTestSqls = *listTestSQLs
	Config.ListReportTypes = *listReportTypes
	Config.Verbose = *verbose
	Config.DryRun = *dryrun
	Config.MaxPrettySQLLength = *maxPrettySQLLength
	Config.MaxVarcharLength = *maxVarcharLength
	if *columnNotAllowType != "" {
		Config.ColumnNotAllowType = strings.Split(strings.ToLower(*columnNotAllowType), ",")
	}

	PrintVersion = *printVersion
	PrintConfig = *printConfig
	CheckConfig = *checkConfig

	hasParsed = true
	return nil
}

// ParseConfig 加载配置文件和命令行参数
func ParseConfig(configFile string) error {
	var err error
	var configs []string
	// 指定了配置文件优先读配置文件，未指定配置文件按如下顺序加载，先找到哪个加载哪个
	if configFile == "" {
		configs = []string{
			"/etc/soar.yaml",
			filepath.Join(BaseDir, "etc", "soar.yaml"),
			filepath.Join(BaseDir, "soar.yaml"),
		}
	} else {
		configs = []string{
			configFile,
		}
	}

	for _, config := range configs {
		if _, err = os.Stat(config); err == nil {
			err = Config.readConfigFile(config)
			if err != nil {
				Log.Error("ParseConfig Config.readConfigFile Error: %v", err)
			}
			// LogOutput now is "console", if add Log.Debug here will print into stdout anyway.
			// Log.Debug("ParseConfig use config file: %s", config)
			break
		}
	}

	err = readCmdFlags()
	if err != nil {
		Log.Error("ParseConfig readCmdFlags Error: %v", err)
		return err
	}

	// parse blacklist & ignore blacklist file parse error
	if _, e := os.Stat(Config.BlackList); e == nil {
		var blFd *os.File
		blFd, err = os.Open(Config.BlackList)
		if err == nil {
			bl := bufio.NewReader(blFd)
			for {
				rule, e := bl.ReadString('\n')
				if e != nil {
					break
				}
				rule = strings.TrimSpace(rule)
				if strings.HasPrefix(rule, "#") || rule == "" {
					continue
				}
				BlackList = append(BlackList, rule)
			}
		}
		defer blFd.Close()
	}
	LoggerInit()
	return err
}

// ReportType 元数据结构定义
type ReportType struct {
	Name        string `json:"Name"`
	Description string `json:"Description"`
	Example     string `json:"Example"`
}

// ReportTypes 命令行-report-type支持的形式
var ReportTypes = []ReportType{
	{
		Name:        "lint",
		Description: "参考sqlint格式，以插件形式集成到代码编辑器，显示输出更加友好",
		Example:     `soar -report-type lint -query test.sql`,
	},
	{
		Name:        "markdown",
		Description: "该格式为默认输出格式，以markdown格式展现，可以用网页浏览器插件直接打开，也可以用markdown编辑器打开",
		Example:     `echo "select * from film" | soar`,
	},
	{
		Name:        "rewrite",
		Description: "SQL重写功能，配合-rewrite-rules参数一起使用，可以通过-list-rewrite-rules 查看所有支持的 SQL 重写规则",
		Example:     `echo "select * from film" | soar -rewrite-rules star2columns,delimiter -report-type rewrite`,
	},
	{
		Name:        "ast",
		Description: "输出 SQL 的抽象语法树，主要用于测试",
		Example:     `echo "select * from film" | soar -report-type ast`,
	},
	{
		Name:        "tiast",
		Description: "输出 SQL 的 TiDB抽象语法树，主要用于测试",
		Example:     `echo "select * from film" | soar -report-type tiast`,
	},
	{
		Name:        "fingerprint",
		Description: "输出SQL的指纹",
		Example:     `echo "select * from film where language_id=1" | soar -report-type fingerprint`,
	},
	{
		Name:        "md2html",
		Description: "markdown 格式转 html 格式小工具",
		Example:     `soar -list-heuristic-rules | soar -report-type md2html > heuristic_rules.html`,
	},
	{
		Name:        "explain-digest",
		Description: "输入为EXPLAIN的表格，JSON 或 Vertical格式，对其进行分析，给出分析结果",
		Example: `soar -report-type explain-digest << EOF
+----+-------------+-------+------+---------------+------+---------+------+------+-------+
| id | select_type | table | type | possible_keys | key  | key_len | ref  | rows | Extra |
+----+-------------+-------+------+---------------+------+---------+------+------+-------+
|  1 | SIMPLE      | film  | ALL  | NULL          | NULL | NULL    | NULL | 1131 |       |
+----+-------------+-------+------+---------------+------+---------+------+------+-------+
EOF`,
	},
	{
		Name:        "duplicate-key-checker",
		Description: "对 OnlineDsn 中指定的 database 进行索引重复检查",
		Example:     `soar -report-type duplicate-key-checker -online-dsn user:password@127.0.0.1:3306/db`,
	},
	{
		Name:        "html",
		Description: "以HTML格式输出报表",
		Example:     `echo "select * from film" | soar -report-type html`,
	},
	{
		Name:        "json",
		Description: "输出JSON格式报表，方便应用程序处理",
		Example:     `echo "select * from film" | soar -report-type json`,
	},
	{
		Name:        "tokenize",
		Description: "对SQL进行切词，主要用于测试",
		Example:     `echo "select * from film" | soar -report-type tokenize`,
	},
	{
		Name:        "compress",
		Description: "SQL压缩小工具，使用内置SQL压缩逻辑，测试中的功能",
		Example: `echo "select
*
from
  film" | soar -report-type compress`,
	},
	{
		Name:        "pretty",
		Description: "使用kr/pretty打印报告，主要用于测试",
		Example:     `echo "select * from film" | soar -report-type pretty`,
	},
	{
		Name:        "remove-comment",
		Description: "去除SQL语句中的注释，支持单行多行注释的去除",
		Example:     `echo "select/*comment*/ * from film" | soar -report-type remove-comment`,
	},
	{
		Name:        "chardet",
		Description: "猜测输入的 SQL 使用的字符集",
		Example:     "echo '中文' | soar -report-type chardet",
	},
}

// ListReportTypes 查看所有支持的report-type
func ListReportTypes() {
	switch Config.ReportType {
	case "json":
		js, err := json.MarshalIndent(ReportTypes, "", "  ")
		if err == nil {
			fmt.Println(string(js))
		}
	default:
		fmt.Print("# 支持的报告类型\n\n[toc]\n\n")
		for _, r := range ReportTypes {
			fmt.Print("## ", MarkdownEscape(r.Name),
				"\n* **Description**:", r.Description+"\n",
				"\n* **Example**:\n\n```bash\n", r.Example, "\n```\n")
		}
	}
}

// ArgConfig get -config arg value from cli
func ArgConfig() string {
	var configFile string
	if len(os.Args) > 1 && strings.HasPrefix(os.Args[1], "-config") {
		if os.Args[1] == "-config" && len(os.Args) > 2 {
			if os.Args[2] == "=" && len(os.Args) > 3 {
				// -config = soar.yaml not support
				fmt.Println("wrong format, no space between '=', eg: -config=soar.yaml")
			} else {
				// -config soar.yaml
				configFile = os.Args[2]
			}
			if strings.HasPrefix(configFile, "=") {
				// -config =soar.yaml
				configFile = strings.Split(configFile, "=")[1]
			}
		}
		if strings.Contains(os.Args[1], "=") {
			// -config=soar.yaml
			configFile = strings.Split(os.Args[1], "=")[1]
		}
	} else {
		for i, c := range os.Args {
			if strings.HasPrefix(c, "-config") && i != 1 {
				fmt.Println("-config must be the first arg")
			}
		}
	}
	return configFile
}<|MERGE_RESOLUTION|>--- conflicted
+++ resolved
@@ -98,14 +98,9 @@
 	MaxInCount           int      `yaml:"max-in-count"`              // IN()最大数量
 	MaxIdxBytesPerColumn int      `yaml:"max-index-bytes-percolumn"` // 索引中单列最大字节数，默认767
 	MaxIdxBytes          int      `yaml:"max-index-bytes"`           // 索引总长度限制，默认3072
-<<<<<<< HEAD
-	TableAllowCharsets   []string `yaml:"table-allow-charsets"`      // TableName 允许使用的 DEFAULT CHARSET
-	TableAllowEngines    []string `yaml:"table-allow-engines"`       // TableName 允许使用的 Engine
-=======
 	AllowCharsets        []string `yaml:"allow-charsets"`            // 允许使用的 DEFAULT CHARSET
 	AllowCollates        []string `yaml:"allow-collates"`            // 允许使用的 COLLATE
 	AllowEngines         []string `yaml:"allow-engines"`             // 允许使用的存储引擎
->>>>>>> 0f3893c5
 	MaxIdxCount          int      `yaml:"max-index-count"`           // 单张表允许最多索引数
 	MaxColCount          int      `yaml:"max-column-count"`          // 单张表允许最大列数
 	MaxValueCount        int      `yaml:"max-value-count"`           // INSERT/REPLACE 单次允许批量写入的行数
@@ -584,13 +579,8 @@
 	Config.Explain = *explain
 	Config.Sampling = *sampling
 	Config.SamplingStatisticTarget = *samplingStatisticTarget
-<<<<<<< HEAD
 	Config.SamplingCondition = *samplingCondition
 
-=======
-	Config.ConnTimeOut = *connTimeOut
-	Config.QueryTimeOut = *queryTimeOut
->>>>>>> 0f3893c5
 	Config.LogLevel = *logLevel
 
 	if filepath.IsAbs(*logOutput) || *logOutput == "" {
