--- conflicted
+++ resolved
@@ -17,16 +17,11 @@
 package database
 
 import (
+	"database/sql"
 	"fmt"
+	"strings"
 	"time"
 
-	"strings"
-
-	"database/sql"
-<<<<<<< HEAD
-
-=======
->>>>>>> 62f0b8eb
 	"github.com/XiaoMi/soar/common"
 	"github.com/ziutek/mymysql/mysql"
 )
@@ -65,7 +60,6 @@
 		// 表类型检查
 		if onlineConn.IsView(table) {
 			return nil
-<<<<<<< HEAD
 		}
 
 		// generate where condition
@@ -96,40 +90,6 @@
 		} else {
 			where = common.Config.SamplingCondition
 		}
-
-=======
-		}
-
-		// generate where condition
-		var where string
-		if common.Config.SamplingCondition == "" {
-			tableStatus, err := onlineConn.ShowTableStatus(table)
-			if err != nil {
-				return err
-			}
-
-			if len(tableStatus.Rows) == 0 {
-				common.Log.Info("SamplingData, Table %s with no data, stop sampling", table)
-				return nil
-			}
-
-			tableRows := tableStatus.Rows[0].Rows
-			if tableRows == 0 {
-				common.Log.Info("SamplingData, Table %s with no data, stop sampling", table)
-				return nil
-			}
-
-			factor := float64(wantRowsCount) / float64(tableRows)
-			common.Log.Debug("SamplingData, tableRows: %d, wantRowsCount: %d, factor: %f", tableRows, wantRowsCount, factor)
-			where = fmt.Sprintf("WHERE RAND() <= %f LIMIT %d", factor, wantRowsCount)
-			if factor >= 1 {
-				where = ""
-			}
-		} else {
-			where = common.Config.SamplingCondition
-		}
-
->>>>>>> 62f0b8eb
 		err = db.startSampling(onlineConn.Conn, database, table, where)
 	}
 	return err
@@ -160,13 +120,9 @@
 	}
 
 	// sampling data
-<<<<<<< HEAD
 	var valuesCount int
 	var valuesStr []string
 	maxValuesCount := 200 // one time insert values count, TODO: config able
-=======
-	var values []string
->>>>>>> 62f0b8eb
 	columnsStr := "`" + strings.Join(columns, "`,`") + "`"
 	for res.Next() {
 		var values []string
@@ -184,23 +140,18 @@
 					values = append(values, fmt.Sprintf(`unhex("%s")`, fmt.Sprintf("%x", val)))
 				}
 			}
-<<<<<<< HEAD
+			valuesStr = append(valuesStr, "("+strings.Join(values, `,`)+")")
+			valuesCount++
+			if maxValuesCount <= valuesCount {
+				err = db.doSampling(table, columnsStr, strings.Join(valuesStr, `,`))
+				if err != nil {
+					break
+				}
+				values = make([]string, 0)
+				valuesStr = make([]string, 0)
+				valuesCount = 0
+			}
 		}
-		valuesStr = append(valuesStr, "("+strings.Join(values, `,`)+")")
-		valuesCount++
-		if maxValuesCount <= valuesCount {
-			err = db.doSampling(table, columnsStr, strings.Join(valuesStr, `,`))
-			if err != nil {
-				break
-			}
-			values = make([]string, 0)
-			valuesStr = make([]string, 0)
-			valuesCount = 0
-		}
-=======
-		}
-		err = db.doSampling(table, columnsStr, strings.Join(values, `,`))
->>>>>>> 62f0b8eb
 	}
 	res.Close()
 	return err
@@ -209,15 +160,10 @@
 // 将泵取的数据转换成 insert 语句并在 testConn 数据库中执行
 func (db *Connector) doSampling(table, colDef, values string) error {
 	// db.Database is hashed database name
-<<<<<<< HEAD
 	query := fmt.Sprintf("INSERT INTO `%s`.`%s` (%s) VALUES %s;", db.Database, table, colDef, values)
 	res, err := db.Query(query)
 	if res.Rows != nil {
 		res.Rows.Close()
 	}
-=======
-	query := fmt.Sprintf("INSERT INTO `%s`.`%s` (%s) VALUES (%s);", db.Database, table, colDef, values)
-	_, err := db.Query(query)
->>>>>>> 62f0b8eb
 	return err
 }